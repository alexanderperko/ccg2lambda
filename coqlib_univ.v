--- conflicted
+++ resolved
@@ -680,18 +680,4 @@
      nltac_set_exch; nltac_final |
      nltac_init; solve_gq |
      nltac_set; try nltac_axiom; solve [nltac_final | nltac_set; nltac_final]
-    ].
-<<<<<<< HEAD
-=======
-
->>>>>>> 30f5bffc
-
-(* For BAK:
-Ltac nltac :=
-  try solve
-    [nltac_set; nltac_final |
-     nltac_set1; nltac_final |
-     nltac_init; solve_gq |
-     nltac_init; try nltac_axiom; repeat nltac_base
-    ].
-*)
+    ].