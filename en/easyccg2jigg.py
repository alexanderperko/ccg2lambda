#!/usr/bin/python
# -*- coding: utf-8 -*-
#
#  Copyright 2017 Pascual Martinez-Gomez
#
#  Licensed under the Apache License, Version 2.0 (the "License");
#  you may not use this file except in compliance with the License.
#  You may obtain a copy of the License at
#
#      http://www.apache.org/licenses/LICENSE-2.0
#
#  Unless required by applicable law or agreed to in writing, software
#  distributed under the License is distributed on an "AS IS" BASIS,
#  WITHOUT WARRANTIES OR CONDITIONS OF ANY KIND, either express or implied.
#  See the License for the specific language governing permissions and
#  limitations under the License.

from __future__ import print_function
import argparse
import codecs
from collections import defaultdict
import logging
from lxml import etree
import os
import string
import sys

from nltk import Tree

parser = argparse.ArgumentParser()
parser.add_argument("infile")
parser.add_argument("outfile")
args = parser.parse_args()

logging.basicConfig(level=logging.DEBUG)

def substitute_chars(sin):
  sout = []
  inside_tag = False
  prev_char = None
  for i, s in enumerate(sin):
    if s == '<' and prev_char == '(':
      inside_tag = True
      t = s
    elif s == '>' and (
        prev_char in string.punctuation or \
        prev_char.isupper() or \
        prev_char in string.digits or \
        prev_char == 'j'):
      inside_tag = False
      t = s
    elif inside_tag:
      if s == ' ':
        t = '|||'
      elif s == '(':
        t = '-lb-'
      elif s == ')':
        t = '-rb-'
      else:
        t = s
    else:
      t = s
    sout.append(t)
    prev_char = s
  return ''.join(sout)

def denormalize_category(category):
  return category.replace('-lb-', '(').replace('-rb-', ')')
 
def make_tree(line):
  tree_str = substitute_chars(line.strip())
  # from pudb import set_trace; set_trace()
  try:
    tree = Tree.fromstring(tree_str)
  except ValueError:
    tree = None
    logging.warning('Failed to Tree parse line: {0}'.format(line))
  return tree

def make_tokens_node(tree, sentence_id):
  tokens_node = etree.Element('tokens')
  leaves = [tree[p].label() for p in tree.treepositions() \
    if isinstance(tree[p], Tree) and len(tree[p]) == 0]
  for token_id, leaf in enumerate(leaves):
    token_node = etree.Element('token')
    token_node.set('id', 't{0}_{1}'.format(sentence_id, token_id))
    token_node.set('start', str(token_id))
    attributes = get_attributes(leaf)
    for attr_name, attr_value in attributes.items():
      token_node.set(attr_name, attr_value)
    tokens_node.append(token_node)
  return tokens_node

def get_child_inds(tree, parent=None, i=0, d=None):
  if d is None:
    d = defaultdict(list)
  if isinstance(tree, Tree):
    d[parent].append(i)
  else:
    return i
  next_child = i + 1
  for subtree in tree:
    next_child = get_child_inds(subtree, i, next_child, d)
  return next_child

def get_attributes_from_leaf(node_label):
  try:
    _, cat, word, lemma, pos, ner, _, _ = node_label.split('|||')
  except:
    # from pudb import set_trace; set_trace()
    raise(ValueError(
      ('CCG node {0} with wrong format. '.format(node_label),
       'Expected node_cat_word_lemma_pos_ner_unk1_unk2')))
  cat_norm = \
    denormalize_category(cat).replace(',', '=true,').replace(']', '=true]')
  attributes = {
    'cat' : cat,
    'pos' : pos,
    'entity' : ner,
    'cat' : cat_norm,
    'surf' : word.lower(),
    'base' : lemma.lower()}
  return attributes

def get_attributes_from_node(node_label):
  try:
    _, cat, rule, _, _ = node_label.split('|||')
  except:
    raise(ValueError(
      ('CCG node {0} with wrong format. '.format(node_label),
       'Expected unk_cat_rule_unk_unk')))
  cat_norm = \
    denormalize_category(cat).replace(',', '=true,').replace(']', '=true]')
  attributes = {
    'pos' : 'None',
    'rule' : rule,
    'category' : cat_norm}
  return attributes

def get_attributes(node_label):
  """
  From an EasyCCG '_'-normalized node label, it obtains the attributes:
  For leaves: node_cat_word_lemma_pos_ner_unk1_unk2
  For inner nodes: unk_cat_rule_unk_unk
  """
  attributes = {}
  if node_label.startswith('<L'):
    attributes = get_attributes_from_leaf(node_label)
  elif node_label.startswith('<T'):
    attributes = get_attributes_from_node(node_label)
  return attributes

def make_ccg_node(tree, sentence_id, ccg_count=0):
  ccg_node = etree.Element('ccg')
  ccg_node.set('root', 's{0}_sp{1}'.format(sentence_id, 0))
  ccg_node.set('id', 's{0}_ccg{1}'.format(sentence_id, ccg_count))
  nodes = [tree[p] for p in tree.treepositions() \
    if isinstance(tree[p], Tree)]
  child_inds = defaultdict(list)
  get_child_inds(tree, None, 0, child_inds)
  token_id = 0
  for span_id, node in enumerate(nodes):
    span_node = etree.Element('span')
    span_node.set('id', 's{0}_sp{1}'.format(sentence_id, span_id))
    if span_id == 0:
      span_node.set('root', 'true')
    if span_id in child_inds:
      span_node.set('child', ' '.join(
        's{0}_sp{1}'.format(sentence_id, i) for i in child_inds[span_id]))
    attributes = get_attributes(node.label())
    for attr_name, attr_value in attributes.items():
      span_node.set(attr_name, attr_value)
    if len(node) == 0:
      span_node.set('terminal', 't{0}_{1}'.format(sentence_id, token_id))
      span_node.set('category', span_node.get('cat'))
      del span_node.attrib['cat']
      token_id += 1
    ccg_node.append(span_node)
  return ccg_node

def make_jigg_sentence(line, sentence_id):
  r"""
  Given a string of the form:
  (<T S[dcl] ba 1 2> (<L NP This This DT O O NP>) (<T S[dcl]\NP fa 0 2> (<L (S[dcl]\NP)/NP is be VBZ O O (S[dcl]\NP)/NP>) (<T NP lex 0 1> (<T N fa 1 2> (<L N/N John John NNP I-ORG O N/N>) (<L N Walker. Walker. NNP I-ORG O N>) ) ) ) )
  it produces a Jigg old-XML representation of the form:
  <sentence id="s0">
    <tokens>
      <token .../>
      <token .../>
    </tokens>
    <ccg root="s0_sp0" id="s0_ccg0">
      <span id="s0_sp0" .../>
      <span id="s0_sp0" .../>
    </ccg>
  </sentence>
  """
  sentence_id -= 1
  sentence_node = etree.Element('sentence')
  sentence_node.set('id', 's' + str(sentence_id))
  tree = make_tree(line)
  if tree is not None:
    tokens_node = make_tokens_node(tree, sentence_id)
    ccg_node = make_ccg_node(tree, sentence_id)
    sentence_node.append(tokens_node)
    sentence_node.append(ccg_node)
  return sentence_node

def add_ccg_nodes(line, sentence_node, sentence_id, ccg_count):
  sentence_id -= 1
  tree = make_tree(line)
  ccg_node = make_ccg_node(tree, sentence_id, ccg_count)
  sentence_node.append(ccg_node)


root_node = etree.Element('root')
document_node = etree.Element('document')
root_node.append(document_node)
sentences_node = etree.Element('sentences')
document_node.append(sentences_node)

sentence_id = 0
ccg_count = 0
is_new_sentence = False
sentence_tree = None

for line in codecs.open(args.infile, 'r', 'utf-8'):
  if line.startswith('ID='):
    current_sentence_id = int(line.split('=')[-1])
    if sentence_id != current_sentence_id:
      is_new_sentence = True
      sentence_id = current_sentence_id
<<<<<<< HEAD
  elif is_new_sentence:
    is_new_sentence = False
    try:
      sentence_tree = make_jigg_sentence(line, sentence_id)
    except ValueError as e:
      logging.error('Error: {0}.\nLine: {1}'.format(e, line))
      raise
    sentences_node.append(sentence_tree)
=======
      ccg_count = 0
      #print("sentence_id:" + str(sentence_id))
    else:
      ccg_count += 1
  else:
    if is_new_sentence:
      is_new_sentence = False
      sentence_tree = make_jigg_sentence(line, sentence_id)
      sentences_node.append(sentence_tree)
    else:
      if sentence_tree is not None:
        add_ccg_nodes(line, sentence_tree, sentence_id, ccg_count)
>>>>>>> 3393faf0

def serialize_tree(tree):
    tree_str = etree.tostring(
        tree, xml_declaration=True, encoding='utf-8', pretty_print=True)
    return tree_str

root_xml_str = serialize_tree(root_node)
with codecs.open(args.outfile, 'wb') as fout:
    fout.write(root_xml_str)
<|MERGE_RESOLUTION|>--- conflicted
+++ resolved
@@ -229,16 +229,6 @@
     if sentence_id != current_sentence_id:
       is_new_sentence = True
       sentence_id = current_sentence_id
-<<<<<<< HEAD
-  elif is_new_sentence:
-    is_new_sentence = False
-    try:
-      sentence_tree = make_jigg_sentence(line, sentence_id)
-    except ValueError as e:
-      logging.error('Error: {0}.\nLine: {1}'.format(e, line))
-      raise
-    sentences_node.append(sentence_tree)
-=======
       ccg_count = 0
       #print("sentence_id:" + str(sentence_id))
     else:
@@ -246,12 +236,15 @@
   else:
     if is_new_sentence:
       is_new_sentence = False
-      sentence_tree = make_jigg_sentence(line, sentence_id)
+      try:
+        sentence_tree = make_jigg_sentence(line, sentence_id)
+      except ValueError as e:
+        logging.error('Error: {0}.\nLine: {1}'.format(e, line))
+        raise
       sentences_node.append(sentence_tree)
     else:
       if sentence_tree is not None:
         add_ccg_nodes(line, sentence_tree, sentence_id, ccg_count)
->>>>>>> 3393faf0
 
 def serialize_tree(tree):
     tree_str = etree.tostring(
