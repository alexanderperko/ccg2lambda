--- conflicted
+++ resolved
@@ -41,23 +41,6 @@
 # NP/NP      \Q F1 F2. Q(\x.(E(x) & F1(x)), F2) : NP* -> NP*
 # PP         \e.E(e) : Event -> Prop
 
-<<<<<<< HEAD
-=======
-
-########## Sentence final operation ############
-
-- category: S[dcl=true]
-  rule: ba
-  semantics: \L R. R(L,\e.TrueP)
-  child_any_category: NP
-  root: "true"
-
-- category: S[dcl=true]
-  rule: fa
-  semantics: \L R. L(R,\e.TrueP)
-  child_any_category: NP
-  root: "true"
->>>>>>> 53d0d3ac
 
 ############### Unary lexical rule #################
 
