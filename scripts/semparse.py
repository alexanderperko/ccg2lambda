#!/usr/bin/python3
# -*- coding: utf-8 -*-
#
#  Copyright 2015 Pascual Martinez-Gomez
#
#  Licensed under the Apache License, Version 2.0 (the "License");
#  you may not use this file except in compliance with the License.
#  You may obtain a copy of the License at
#
#      http://www.apache.org/licenses/LICENSE-2.0
#
#  Unless required by applicable law or agreed to in writing, software
#  distributed under the License is distributed on an "AS IS" BASIS,
#  WITHOUT WARRANTIES OR CONDITIONS OF ANY KIND, either express or implied.
#  See the License for the specific language governing permissions and
#  limitations under the License.

from __future__ import print_function

import argparse
import codecs
import logging
from lxml import etree
from multiprocessing import Pool
from multiprocessing import Lock
import os
import sys
import textwrap

from nltk.sem.logic import LogicalExpressionException

from ccg2lambda_tools import assign_semantics_to_ccg
from semantic_index import SemanticIndex

SEMANTIC_INDEX=None
ARGS=None
SENTENCES=None
kMaxTasksPerChild=None
lock = Lock()

def main(args = None):
    global SEMANTIC_INDEX
    global ARGS
    global SENTENCES
    DESCRIPTION=textwrap.dedent("""\
            categories_template.yaml should contain the semantic templates
              in YAML format.
            parsed_sentence.xml contains the CCG-parsed sentences.
            If --arbi-types is specified, then the arbitrary specification of
              types is enabled, thus using the argument as the field of the semantic
              template that is used. E.g, by specifying "--arbi-types coq_type"
              and a semantic template:
            - semantics: \P x.P(x)
              category: NP
              coq_type: Animal
            The type "Animal" will be used for this expression. Otherwise,
            types of the sem/logic module of NLTK are used.
      """)

    parser = argparse.ArgumentParser(
        formatter_class=argparse.RawDescriptionHelpFormatter,
        description=DESCRIPTION)
    parser.add_argument("ccg")
    parser.add_argument("templates")
    parser.add_argument("sem")
    parser.add_argument("--arbi-types", action="store_true", default=False)
    parser.add_argument("--gold_trees", action="store_true", default=True)
<<<<<<< HEAD
    parser.add_argument("--ncores", nargs='?', type=int, default="3",
        help="Number of cores for multiprocessing.")
    ARGS = parser.parse_args()
=======
    parser.add_argument("--nbest", nargs='?', type=int, default="0")
    args = parser.parse_args()
>>>>>>> 3393faf0
      
    if not os.path.exists(ARGS.templates):
        print('File does not exist: {0}'.format(ARGS.templates))
        sys.exit(1)
    if not os.path.exists(ARGS.ccg):
        print('File does not exist: {0}'.format(ARGS.ccg))
        sys.exit(1)
    
    logging.basicConfig(level=logging.WARNING)

    SEMANTIC_INDEX = SemanticIndex(ARGS.templates)

    parser = etree.XMLParser(remove_blank_text=True)
<<<<<<< HEAD
    root = etree.parse(ARGS.ccg, parser)

    SENTENCES = root.findall('.//sentence')
    # print('Found {0} sentences'.format(len(SENTENCES)))
    # from pudb import set_trace; set_trace()
    sentence_inds = range(len(SENTENCES))
    sem_nodes = semantic_parse_sentences(sentence_inds, ARGS.ncores)
    assert len(sem_nodes) == len(SENTENCES), \
        'Element mismatch: {0} vs {1}'.format(len(sem_nodes), len(SENTENCES))
    logging.info('Adding XML semantic nodes to sentences...')
    for sentence, sem_node in zip(SENTENCES, sem_nodes):
        sentence.append(sem_node)
    logging.info('Finished adding XML semantic nodes to sentences.')
=======
    root = etree.parse(args.ccg, parser)

    for sentence in root.findall('.//sentence'):
        if args.gold_trees:
            tree_indices = [int(sentence.get('gold_tree', '0')) + 1]
        if args.nbest != 1:
            tree_indices = get_tree_indices(sentence, args.nbest)
        for tree_index in tree_indices: 
            sem_node = etree.Element('semantics')
            sem_node.set('ccg_id',
                sentence.xpath('./ccg[{0}]/@id'.format(tree_index))[0])
            try:
                sem_node.set('status', 'success')
                sem_tree = assign_semantics_to_ccg(
                    sentence, semantic_index, tree_index)
                sem_node.set('root',
                    sentence.xpath('./ccg[{0}]/@root'.format(tree_index))[0])
                filter_attributes(sem_tree)
                sem_node.extend(sem_tree.xpath('.//descendant-or-self::span'))
            except LogicalExpressionException as e:
                sem_node.set('status', 'failed')
                logging.error('An error occurred: {0}'.format(e))
            sentence.append(sem_node)
>>>>>>> 3393faf0

    root_xml_str = serialize_tree(root)
    with codecs.open(ARGS.sem, 'wb') as fout:
        fout.write(root_xml_str)

<<<<<<< HEAD
def semantic_parse_sentences(sentence_inds, ncores=1):
    if ncores <= 1:
        sem_nodes = semantic_parse_sentences_seq(sentence_inds)
    else:
        sem_nodes = semantic_parse_sentences_par(sentence_inds, ncores)
    sem_nodes = [etree.fromstring(s) for s in sem_nodes]
    return sem_nodes

def semantic_parse_sentences_par(sentence_inds, ncores=3):
    pool = Pool(processes=ncores, maxtasksperchild=kMaxTasksPerChild)
    sem_nodes = pool.map(semantic_parse_sentence, sentence_inds)
    pool.close()
    pool.join()
    return sem_nodes

def semantic_parse_sentences_seq(sentence_inds):
    sem_nodes = []
    for sentence_ind in sentence_inds:
        sem_node = semantic_parse_sentence(sentence_ind)
        sem_nodes.append(sem_node)
    return sem_nodes

def semantic_parse_sentence(sentence_ind):
    """
    `sentence` is an lxml tree with tokens and ccg nodes.
    It returns an lxml semantics node.
    """
    global lock
    sentence = SENTENCES[sentence_ind]
    sem_node = etree.Element('semantics')
    try:
        sem_node.set('status', 'success')
        tree_index = 1
        if ARGS.gold_trees:
            tree_index = int(sentence.get('gold_tree', '0')) + 1
        sem_tree = assign_semantics_to_ccg(
            sentence, SEMANTIC_INDEX, tree_index)
        sem_node.set('root',
            sentence.xpath('./ccg[{0}]/@root'.format(tree_index))[0])
        filter_attributes(sem_tree)
        sem_node.extend(sem_tree.xpath('.//descendant-or-self::span'))
        print('.', end='', file=sys.stdout)
        sys.stdout.flush()
    # except (LogicalExpressionException, ValueError) as e:
    except Exception as e:
        sem_node.set('status', 'failed')
        sentence_surf = ' '.join(sentence.xpath('tokens/token/@surf'))
        # from pudb import set_trace; set_trace()
        lock.acquire()
        logging.error('An error occurred: {0}\nSentence: {1}\nTree XML:\n{2}'.format(
            e, sentence_surf,
            etree.tostring(sentence, encoding='utf-8', pretty_print=True).decode('utf-8')))
        lock.release()
        print('x', end='', file=sys.stdout)
        sys.stdout.flush()
    return etree.tostring(sem_node)
=======
def get_tree_indices(sentence, nbest):
    num_ccg_trees = int(sentence.xpath('count(./ccg)'))
    if nbest < 1:
        nbest = num_ccg_trees
    return list(range(1, min(nbest, num_ccg_trees) + 1))
>>>>>>> 3393faf0

keep_attributes = set(['id', 'child', 'sem', 'type'])
def filter_attributes(tree):
    if 'coq_type' in tree.attrib and 'child' not in tree.attrib:
        sem_type = \
            tree.attrib['coq_type'].lstrip('["Parameter ').rstrip('."]')
        if sem_type:
            tree.attrib['type'] = sem_type
    attrib_to_delete = [a for a in tree.attrib.keys() if a not in keep_attributes]
    for a in attrib_to_delete:
        del tree.attrib[a]
    for child in tree:
        filter_attributes(child)
    return

def serialize_tree(tree):
    tree_str = etree.tostring(
        tree, xml_declaration=True, encoding='utf-8', pretty_print=True)
    return tree_str

if __name__ == '__main__':
    main()<|MERGE_RESOLUTION|>--- conflicted
+++ resolved
@@ -65,14 +65,10 @@
     parser.add_argument("sem")
     parser.add_argument("--arbi-types", action="store_true", default=False)
     parser.add_argument("--gold_trees", action="store_true", default=True)
-<<<<<<< HEAD
+    parser.add_argument("--nbest", nargs='?', type=int, default="0")
     parser.add_argument("--ncores", nargs='?', type=int, default="3",
         help="Number of cores for multiprocessing.")
     ARGS = parser.parse_args()
-=======
-    parser.add_argument("--nbest", nargs='?', type=int, default="0")
-    args = parser.parse_args()
->>>>>>> 3393faf0
       
     if not os.path.exists(ARGS.templates):
         print('File does not exist: {0}'.format(ARGS.templates))
@@ -86,58 +82,32 @@
     SEMANTIC_INDEX = SemanticIndex(ARGS.templates)
 
     parser = etree.XMLParser(remove_blank_text=True)
-<<<<<<< HEAD
     root = etree.parse(ARGS.ccg, parser)
 
     SENTENCES = root.findall('.//sentence')
     # print('Found {0} sentences'.format(len(SENTENCES)))
     # from pudb import set_trace; set_trace()
     sentence_inds = range(len(SENTENCES))
-    sem_nodes = semantic_parse_sentences(sentence_inds, ARGS.ncores)
-    assert len(sem_nodes) == len(SENTENCES), \
-        'Element mismatch: {0} vs {1}'.format(len(sem_nodes), len(SENTENCES))
+    sem_nodes_lists = semantic_parse_sentences(sentence_inds, ARGS.ncores)
+    assert len(sem_nodes_lists) == len(SENTENCES), \
+        'Element mismatch: {0} vs {1}'.format(len(sem_nodes_lists), len(SENTENCES))
     logging.info('Adding XML semantic nodes to sentences...')
-    for sentence, sem_node in zip(SENTENCES, sem_nodes):
-        sentence.append(sem_node)
+    for sentence, sem_nodes in zip(SENTENCES, sem_nodes_lists):
+        sentence.extend(sem_nodes)
     logging.info('Finished adding XML semantic nodes to sentences.')
-=======
-    root = etree.parse(args.ccg, parser)
-
-    for sentence in root.findall('.//sentence'):
-        if args.gold_trees:
-            tree_indices = [int(sentence.get('gold_tree', '0')) + 1]
-        if args.nbest != 1:
-            tree_indices = get_tree_indices(sentence, args.nbest)
-        for tree_index in tree_indices: 
-            sem_node = etree.Element('semantics')
-            sem_node.set('ccg_id',
-                sentence.xpath('./ccg[{0}]/@id'.format(tree_index))[0])
-            try:
-                sem_node.set('status', 'success')
-                sem_tree = assign_semantics_to_ccg(
-                    sentence, semantic_index, tree_index)
-                sem_node.set('root',
-                    sentence.xpath('./ccg[{0}]/@root'.format(tree_index))[0])
-                filter_attributes(sem_tree)
-                sem_node.extend(sem_tree.xpath('.//descendant-or-self::span'))
-            except LogicalExpressionException as e:
-                sem_node.set('status', 'failed')
-                logging.error('An error occurred: {0}'.format(e))
-            sentence.append(sem_node)
->>>>>>> 3393faf0
 
     root_xml_str = serialize_tree(root)
     with codecs.open(ARGS.sem, 'wb') as fout:
         fout.write(root_xml_str)
 
-<<<<<<< HEAD
 def semantic_parse_sentences(sentence_inds, ncores=1):
     if ncores <= 1:
-        sem_nodes = semantic_parse_sentences_seq(sentence_inds)
+        sem_nodes_lists = semantic_parse_sentences_seq(sentence_inds)
     else:
-        sem_nodes = semantic_parse_sentences_par(sentence_inds, ncores)
-    sem_nodes = [etree.fromstring(s) for s in sem_nodes]
-    return sem_nodes
+        sem_nodes_lists = semantic_parse_sentences_par(sentence_inds, ncores)
+    sem_nodes_lists = [
+        [etree.fromstring(s) for s in sem_nodes] for sem_nodes in sem_nodes_lists]
+    return sem_nodes_lists
 
 def semantic_parse_sentences_par(sentence_inds, ncores=3):
     pool = Pool(processes=ncores, maxtasksperchild=kMaxTasksPerChild)
@@ -160,40 +130,46 @@
     """
     global lock
     sentence = SENTENCES[sentence_ind]
-    sem_node = etree.Element('semantics')
-    try:
-        sem_node.set('status', 'success')
-        tree_index = 1
-        if ARGS.gold_trees:
-            tree_index = int(sentence.get('gold_tree', '0')) + 1
-        sem_tree = assign_semantics_to_ccg(
-            sentence, SEMANTIC_INDEX, tree_index)
-        sem_node.set('root',
-            sentence.xpath('./ccg[{0}]/@root'.format(tree_index))[0])
-        filter_attributes(sem_tree)
-        sem_node.extend(sem_tree.xpath('.//descendant-or-self::span'))
-        print('.', end='', file=sys.stdout)
-        sys.stdout.flush()
-    # except (LogicalExpressionException, ValueError) as e:
-    except Exception as e:
-        sem_node.set('status', 'failed')
-        sentence_surf = ' '.join(sentence.xpath('tokens/token/@surf'))
-        # from pudb import set_trace; set_trace()
-        lock.acquire()
-        logging.error('An error occurred: {0}\nSentence: {1}\nTree XML:\n{2}'.format(
-            e, sentence_surf,
-            etree.tostring(sentence, encoding='utf-8', pretty_print=True).decode('utf-8')))
-        lock.release()
-        print('x', end='', file=sys.stdout)
-        sys.stdout.flush()
-    return etree.tostring(sem_node)
-=======
+    sem_nodes = []
+    # TODO: try to prevent semantic parsing for fragmented CCG trees.
+    # Otherwise, produce fragmented semantics.
+    if ARGS.gold_trees:
+        tree_indices = [int(sentence.get('gold_tree', '0')) + 1]
+    if ARGS.nbest != 1:
+        tree_indices = get_tree_indices(sentence, ARGS.nbest)
+    for tree_index in tree_indices: 
+        sem_node = etree.Element('semantics')
+        try:
+            sem_tree = assign_semantics_to_ccg(
+                sentence, SEMANTIC_INDEX, tree_index)
+            filter_attributes(sem_tree)
+            sem_node.extend(sem_tree.xpath('.//descendant-or-self::span'))
+            sem_node.set('status', 'success')
+            sem_node.set('ccg_id',
+                sentence.xpath('./ccg[{0}]/@id'.format(tree_index))[0])
+            sem_node.set('root',
+                sentence.xpath('./ccg[{0}]/@root'.format(tree_index))[0])
+            # print('.', end='', file=sys.stdout)
+            sys.stdout.flush()
+        except Exception as e:
+            sem_node.set('status', 'failed')
+            # from pudb import set_trace; set_trace()
+            sentence_surf = ' '.join(sentence.xpath('tokens/token/@surf'))
+            lock.acquire()
+            logging.error('An error occurred: {0}\nSentence: {1}\nTree XML:\n{2}'.format(
+                e, sentence_surf,
+                etree.tostring(sentence, encoding='utf-8', pretty_print=True).decode('utf-8')))
+            lock.release()
+            # print('x', end='', file=sys.stdout)
+            sys.stdout.flush()
+        sem_nodes.append(sem_node)
+    return [etree.tostring(sem_node) for sem_node in sem_nodes]
+
 def get_tree_indices(sentence, nbest):
     num_ccg_trees = int(sentence.xpath('count(./ccg)'))
     if nbest < 1:
         nbest = num_ccg_trees
     return list(range(1, min(nbest, num_ccg_trees) + 1))
->>>>>>> 3393faf0
 
 keep_attributes = set(['id', 'child', 'sem', 'type'])
 def filter_attributes(tree):
